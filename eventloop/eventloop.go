// Package eventloop provides an event loop which is widely used by modules.
// The use of the event loop enables many of the modules to run synchronously, thus removing the need for thread safety.
// This simplifies the implementation of modules and reduces the risks of race conditions.
//
// The event loop can accept events of any type.
// It uses reflection to determine what handler function to execute based on the type of an event.
package eventloop

import (
	"context"
	"reflect"
	"sync"
	"time"

	"github.com/relab/hotstuff/util/gpool"
)

type handlerOpts struct {
<<<<<<< HEAD
	async    bool
	priority bool
=======
	runInAddEvent bool
	priority      bool
>>>>>>> 7776a29f
}

// HandlerOption sets configuration options for event handlers.
type HandlerOption func(*handlerOpts)

<<<<<<< HEAD
// RunAsync instructs the eventloop to run the handler asynchronously.
func RunAsync() HandlerOption {
	return func(ho *handlerOpts) {
		ho.async = true
	}
}

// WithPriority instructs the eventloop to prioritize running the handler before others.
// This guarantees that the handler runs before handlers that have not requested priority.
func WithPriority() HandlerOption {
=======
// UnsafeRunInAddEvent instructs the eventloop to run the handler as a part of AddEvent.
// Handlers that use this option can process events before they are added to the event queue.
// Because AddEvent could be running outside the event loop, it is unsafe.
// Only thread-safe modules can be used safely from a handler using this option.
func UnsafeRunInAddEvent() HandlerOption {
	return func(ho *handlerOpts) {
		ho.runInAddEvent = true
	}
}

// Prioritize instructs the event loop to run the handler before handlers that do not have priority.
// It should only be used if you must look at an event before other handlers get to look at it.
func Prioritize() HandlerOption {
>>>>>>> 7776a29f
	return func(ho *handlerOpts) {
		ho.priority = true
	}
}

// EventHandler processes an event.
type EventHandler func(event any)

type handler struct {
	callback EventHandler
	opts     handlerOpts
}

<<<<<<< HEAD
// EventLoop accepts events of any type and executes relevant event handlers.
// It supports registering both observers and handlers based on the type of event that they accept.
// The difference between them is that there can be many observers per event type, but only one handler,
// and the handler is executed last.
=======
// EventLoop accepts events of any type and executes registered event handlers.
>>>>>>> 7776a29f
type EventLoop struct {
	eventQ queue

	mut sync.Mutex // protects the following:

	ctx context.Context // set by Run

	waitingEvents map[reflect.Type][]any

	handlers map[reflect.Type][]handler

	tickers  map[int]*ticker
	tickerID int
}

// New returns a new event loop with the requested buffer size.
func New(bufferSize uint) *EventLoop {
	el := &EventLoop{
		ctx:           context.Background(),
		eventQ:        newQueue(bufferSize),
		waitingEvents: make(map[reflect.Type][]any),
		handlers:      make(map[reflect.Type][]handler),
		tickers:       make(map[int]*ticker),
	}
	return el
}

// WithOptions is a convenience function for registering handlers with options,
<<<<<<< HEAD
// by calling RegisterHandler on the returned options.
func (el *EventLoop) WithOptions(opts ...HandlerOption) HandlerOptions {
	return HandlerOptions{el, opts}
}

// HandlerOptions is a list of options for event handlers.
type HandlerOptions struct {
	el   *EventLoop
	opts []HandlerOption
}

// RegisterHandler registers the given event handler for the given event type with the options.
func (opts HandlerOptions) RegisterHandler(eventType any, handler EventHandler) int {
	return opts.el.registerHandler(eventType, opts.opts, handler)
}

// RegisterObserver registers a handler with priority.
// Deprecated: use RegisterHandler and the WithPriority option instead.
func (el *EventLoop) RegisterObserver(eventType any, handler EventHandler) int {
	return el.WithOptions(WithPriority()).RegisterHandler(eventType, handler)
}

// UnregisterObserver unregister a handler.
// Deprecated: use UnregisterHandler instead.
func (el *EventLoop) UnregisterObserver(eventType any, id int) {
	el.UnregisterHandler(eventType, id)
}

// RegisterHandler registers the given event handler for the given event type with the default handler options.
// Use WithOptions to specify handler options.
func (el *EventLoop) RegisterHandler(eventType any, handler EventHandler) int {
	return el.registerHandler(eventType, nil, handler)
}

func (el *EventLoop) registerHandler(eventType any, opts []HandlerOption, callback EventHandler) int {
	h := handler{callback: callback}

	for _, opt := range opts {
		opt(&h.opts)
	}

	el.mut.Lock()
	defer el.mut.Unlock()
	t := reflect.TypeOf(eventType)

	handlers := el.handlers[t]

	i := 0
	for ; i < len(handlers); i++ {
		if handlers[i].callback == nil {
			break
		}
	}

	if i == len(handlers) {
		handlers = append(handlers, h)
	} else {
		handlers[i] = h
	}

	el.handlers[t] = handlers

	return i
}

// UnregisterHandler unregisters the handler for the given event type with the given id.
func (el *EventLoop) UnregisterHandler(eventType any, id int) {
	el.mut.Lock()
	defer el.mut.Unlock()
	t := reflect.TypeOf(eventType)
=======
// by calling RegisterHandler on the returned options:
//
//	el.WithOptions(eventloop.Prioritize()).RegisterHandler(func (event any) { ... })
func (el *EventLoop) WithOptions(opts ...HandlerOption) HandlerOptions {
	return HandlerOptions{el, opts}
}

// HandlerOptions is a list of options for event handlers.
type HandlerOptions struct {
	el   *EventLoop
	opts []HandlerOption
}

// RegisterHandler registers the given event handler for the given event type with the options.
func (opts HandlerOptions) RegisterHandler(eventType any, handler EventHandler) int {
	return opts.el.registerHandler(eventType, opts.opts, handler)
}

// RegisterObserver registers a handler with priority.
// Deprecated: use RegisterHandler and the Prioritize option instead.
func (el *EventLoop) RegisterObserver(eventType any, handler EventHandler) int {
	return el.WithOptions(Prioritize()).RegisterHandler(eventType, handler)
}

// UnregisterObserver unregister a handler.
// Deprecated: use UnregisterHandler instead.
func (el *EventLoop) UnregisterObserver(eventType any, id int) {
	el.UnregisterHandler(eventType, id)
}

// RegisterHandler registers the given event handler for the given event type with the default handler options.
// Use WithOptions to specify handler options.
func (el *EventLoop) RegisterHandler(eventType any, handler EventHandler) int {
	return el.registerHandler(eventType, nil, handler)
}

func (el *EventLoop) registerHandler(eventType any, opts []HandlerOption, callback EventHandler) int {
	h := handler{callback: callback}

	for _, opt := range opts {
		opt(&h.opts)
	}

	el.mut.Lock()
	defer el.mut.Unlock()
	t := reflect.TypeOf(eventType)

	handlers := el.handlers[t]

	// search for a free slot for the handler
	i := 0
	for ; i < len(handlers); i++ {
		if handlers[i].callback == nil {
			break
		}
	}

	// no free slots; have to grow the list
	if i == len(handlers) {
		handlers = append(handlers, h)
	} else {
		handlers[i] = h
	}

	el.handlers[t] = handlers

	return i
}

// UnregisterHandler unregisters the handler for the given event type with the given id.
func (el *EventLoop) UnregisterHandler(eventType any, id int) {
	el.mut.Lock()
	defer el.mut.Unlock()
	t := reflect.TypeOf(eventType)
>>>>>>> 7776a29f
	el.handlers[t][id].callback = nil
}

// AddEvent adds an event to the event queue.
func (el *EventLoop) AddEvent(event any) {
	if event != nil {
		// run handlers with runInAddEvent option
		el.processEvent(event, true)
		el.eventQ.push(event)
		el.processEvent(event, true)
	}
}

// Context returns the context associated with the event loop.
// Usually, this context will be the one passed to Run.
// However, if Tick is used instead of Run, Context will return
// the last context that was passed to Tick.
// If neither Run nor Tick have been called,
// Context returns context.Background.
func (el *EventLoop) Context() context.Context {
	el.mut.Lock()
	defer el.mut.Unlock()

	return el.ctx
}

func (el *EventLoop) setContext(ctx context.Context) {
	el.mut.Lock()
	defer el.mut.Unlock()

	el.ctx = ctx
}

// Run runs the event loop. A context object can be provided to stop the event loop.
func (el *EventLoop) Run(ctx context.Context) {
	el.setContext(ctx)

loop:
	for {
		event, ok := el.eventQ.pop()
		if !ok {
			select {
			case <-el.eventQ.ready():
				continue loop
			case <-ctx.Done():
				break loop
			}
		}
		if e, ok := event.(startTickerEvent); ok {
			el.startTicker(e.tickerID)
			continue
		}
		el.processEvent(event, false)
	}

	// HACK: when we get cancelled, we will handle the events that were in the queue at that time before quitting.
	l := el.eventQ.len()
	for i := 0; i < l; i++ {
		event, _ := el.eventQ.pop()
		el.processEvent(event, false)
	}
}

// Tick processes a single event. Returns true if an event was handled.
func (el *EventLoop) Tick(ctx context.Context) bool {
	el.setContext(ctx)

	event, ok := el.eventQ.pop()
	if !ok {
		return false
	}

	if e, ok := event.(startTickerEvent); ok {
		el.startTicker(e.tickerID)
	} else {
		el.processEvent(event, false)
	}

	return true
}

var handlerListPool = gpool.New(func() []EventHandler { return make([]EventHandler, 0, 10) })

// processEvent dispatches the event to the correct handler.
<<<<<<< HEAD
func (el *EventLoop) processEvent(event any, async bool) {
	t := reflect.TypeOf(event)

	if !async {
		defer el.dispatchDelayedEvents(t)
	}

	if f, ok := event.(func()); ok && !async {
=======
func (el *EventLoop) processEvent(event any, runningInAddEvent bool) {
	t := reflect.TypeOf(event)

	if !runningInAddEvent {
		defer el.dispatchDelayedEvents(t)
	}

	// TODO: document this behavior
	if f, ok := event.(func()); ok && !runningInAddEvent {
>>>>>>> 7776a29f
		f()
		return
	}

	// Must copy handlers to a list so that they can be executed after unlocking the mutex.
<<<<<<< HEAD
	// Use a pool to reduce memory allocations.
=======
	// This looks like it might be slow, but there should be few handlers (< 10) registered for each event type.
	// We use a pool to reduce memory allocations.
>>>>>>> 7776a29f
	priorityList := handlerListPool.Get()
	handlerList := handlerListPool.Get()

	el.mut.Lock()
	for _, handler := range el.handlers[t] {
<<<<<<< HEAD
		if handler.opts.async != async || handler.callback == nil {
=======
		if handler.opts.runInAddEvent != runningInAddEvent || handler.callback == nil {
>>>>>>> 7776a29f
			continue
		}
		if handler.opts.priority {
			priorityList = append(priorityList, handler.callback)
		} else {
			handlerList = append(handlerList, handler.callback)
		}
	}
	el.mut.Unlock()

	for _, handler := range priorityList {
		handler(event)
	}

	priorityList = priorityList[:0]
	handlerListPool.Put(priorityList)

	for _, handler := range handlerList {
		handler(event)
	}

	handlerList = handlerList[:0]
	handlerListPool.Put(handlerList)
}

func (el *EventLoop) dispatchDelayedEvents(t reflect.Type) {
	var (
		events []any
		ok     bool
	)

	el.mut.Lock()
	if events, ok = el.waitingEvents[t]; ok {
		delete(el.waitingEvents, t)
	}
	el.mut.Unlock()

	for _, event := range events {
		el.AddEvent(event)
	}
}

// DelayUntil allows us to delay handling of an event until after another event has happened.
// The eventType parameter decides the type of event to wait for, and it should be the zero value
// of that event type. The event parameter is the event that will be delayed.
func (el *EventLoop) DelayUntil(eventType, event any) {
	if eventType == nil || event == nil {
		return
	}
	el.mut.Lock()
	t := reflect.TypeOf(eventType)
	v := el.waitingEvents[t]
	v = append(v, event)
	el.waitingEvents[t] = v
	el.mut.Unlock()
}

type ticker struct {
	interval time.Duration
	callback func(time.Time) any
	cancel   context.CancelFunc
}

type startTickerEvent struct {
	tickerID int
}

// AddTicker adds a ticker with the specified interval and returns the ticker id.
// The ticker will send the specified event on the event loop at regular intervals.
// The returned ticker id can be used to remove the ticker with RemoveTicker.
// The ticker will not be started before the event loop is running.
func (el *EventLoop) AddTicker(interval time.Duration, callback func(tick time.Time) (event any)) int {
	el.mut.Lock()

	id := el.tickerID
	el.tickerID++

	ticker := ticker{
		interval: interval,
		callback: callback,
		cancel:   func() {}, // initialized to empty function to avoid nil
	}
	el.tickers[id] = &ticker

	el.mut.Unlock()

	// We want the ticker to inherit the context of the event loop,
	// so we need to start the ticker from the run loop.
	el.eventQ.push(startTickerEvent{id})

	return id
}

// RemoveTicker removes the ticker with the specified id.
// If the ticker was removed, RemoveTicker will return true.
// If the ticker does not exist, false will be returned instead.
func (el *EventLoop) RemoveTicker(id int) bool {
	el.mut.Lock()
	defer el.mut.Unlock()

	ticker, ok := el.tickers[id]
	if !ok {
		return false
	}
	ticker.cancel()
	delete(el.tickers, id)
	return true
}

func (el *EventLoop) startTicker(id int) {
	// lock the mutex such that the ticker cannot be removed until we have started it
	el.mut.Lock()
	defer el.mut.Unlock()
	ticker, ok := el.tickers[id]
	if !ok {
		return
	}
	ctx := el.ctx
	ctx, ticker.cancel = context.WithCancel(ctx)
	go el.runTicker(ctx, ticker)
}

func (el *EventLoop) runTicker(ctx context.Context, ticker *ticker) {
	t := time.NewTicker(ticker.interval)
	defer t.Stop()

	if ctx.Err() != nil {
		return
	}

	// send the first event immediately
	el.AddEvent(ticker.callback(time.Now()))

	for {
		select {
		case tick := <-t.C:
			el.AddEvent(ticker.callback(tick))
		case <-ctx.Done():
			return
		}
	}
}<|MERGE_RESOLUTION|>--- conflicted
+++ resolved
@@ -16,30 +16,13 @@
 )
 
 type handlerOpts struct {
-<<<<<<< HEAD
-	async    bool
-	priority bool
-=======
 	runInAddEvent bool
 	priority      bool
->>>>>>> 7776a29f
 }
 
 // HandlerOption sets configuration options for event handlers.
 type HandlerOption func(*handlerOpts)
 
-<<<<<<< HEAD
-// RunAsync instructs the eventloop to run the handler asynchronously.
-func RunAsync() HandlerOption {
-	return func(ho *handlerOpts) {
-		ho.async = true
-	}
-}
-
-// WithPriority instructs the eventloop to prioritize running the handler before others.
-// This guarantees that the handler runs before handlers that have not requested priority.
-func WithPriority() HandlerOption {
-=======
 // UnsafeRunInAddEvent instructs the eventloop to run the handler as a part of AddEvent.
 // Handlers that use this option can process events before they are added to the event queue.
 // Because AddEvent could be running outside the event loop, it is unsafe.
@@ -53,7 +36,6 @@
 // Prioritize instructs the event loop to run the handler before handlers that do not have priority.
 // It should only be used if you must look at an event before other handlers get to look at it.
 func Prioritize() HandlerOption {
->>>>>>> 7776a29f
 	return func(ho *handlerOpts) {
 		ho.priority = true
 	}
@@ -67,14 +49,7 @@
 	opts     handlerOpts
 }
 
-<<<<<<< HEAD
-// EventLoop accepts events of any type and executes relevant event handlers.
-// It supports registering both observers and handlers based on the type of event that they accept.
-// The difference between them is that there can be many observers per event type, but only one handler,
-// and the handler is executed last.
-=======
 // EventLoop accepts events of any type and executes registered event handlers.
->>>>>>> 7776a29f
 type EventLoop struct {
 	eventQ queue
 
@@ -103,78 +78,6 @@
 }
 
 // WithOptions is a convenience function for registering handlers with options,
-<<<<<<< HEAD
-// by calling RegisterHandler on the returned options.
-func (el *EventLoop) WithOptions(opts ...HandlerOption) HandlerOptions {
-	return HandlerOptions{el, opts}
-}
-
-// HandlerOptions is a list of options for event handlers.
-type HandlerOptions struct {
-	el   *EventLoop
-	opts []HandlerOption
-}
-
-// RegisterHandler registers the given event handler for the given event type with the options.
-func (opts HandlerOptions) RegisterHandler(eventType any, handler EventHandler) int {
-	return opts.el.registerHandler(eventType, opts.opts, handler)
-}
-
-// RegisterObserver registers a handler with priority.
-// Deprecated: use RegisterHandler and the WithPriority option instead.
-func (el *EventLoop) RegisterObserver(eventType any, handler EventHandler) int {
-	return el.WithOptions(WithPriority()).RegisterHandler(eventType, handler)
-}
-
-// UnregisterObserver unregister a handler.
-// Deprecated: use UnregisterHandler instead.
-func (el *EventLoop) UnregisterObserver(eventType any, id int) {
-	el.UnregisterHandler(eventType, id)
-}
-
-// RegisterHandler registers the given event handler for the given event type with the default handler options.
-// Use WithOptions to specify handler options.
-func (el *EventLoop) RegisterHandler(eventType any, handler EventHandler) int {
-	return el.registerHandler(eventType, nil, handler)
-}
-
-func (el *EventLoop) registerHandler(eventType any, opts []HandlerOption, callback EventHandler) int {
-	h := handler{callback: callback}
-
-	for _, opt := range opts {
-		opt(&h.opts)
-	}
-
-	el.mut.Lock()
-	defer el.mut.Unlock()
-	t := reflect.TypeOf(eventType)
-
-	handlers := el.handlers[t]
-
-	i := 0
-	for ; i < len(handlers); i++ {
-		if handlers[i].callback == nil {
-			break
-		}
-	}
-
-	if i == len(handlers) {
-		handlers = append(handlers, h)
-	} else {
-		handlers[i] = h
-	}
-
-	el.handlers[t] = handlers
-
-	return i
-}
-
-// UnregisterHandler unregisters the handler for the given event type with the given id.
-func (el *EventLoop) UnregisterHandler(eventType any, id int) {
-	el.mut.Lock()
-	defer el.mut.Unlock()
-	t := reflect.TypeOf(eventType)
-=======
 // by calling RegisterHandler on the returned options:
 //
 //	el.WithOptions(eventloop.Prioritize()).RegisterHandler(func (event any) { ... })
@@ -249,7 +152,6 @@
 	el.mut.Lock()
 	defer el.mut.Unlock()
 	t := reflect.TypeOf(eventType)
->>>>>>> 7776a29f
 	el.handlers[t][id].callback = nil
 }
 
@@ -334,16 +236,6 @@
 var handlerListPool = gpool.New(func() []EventHandler { return make([]EventHandler, 0, 10) })
 
 // processEvent dispatches the event to the correct handler.
-<<<<<<< HEAD
-func (el *EventLoop) processEvent(event any, async bool) {
-	t := reflect.TypeOf(event)
-
-	if !async {
-		defer el.dispatchDelayedEvents(t)
-	}
-
-	if f, ok := event.(func()); ok && !async {
-=======
 func (el *EventLoop) processEvent(event any, runningInAddEvent bool) {
 	t := reflect.TypeOf(event)
 
@@ -353,28 +245,19 @@
 
 	// TODO: document this behavior
 	if f, ok := event.(func()); ok && !runningInAddEvent {
->>>>>>> 7776a29f
 		f()
 		return
 	}
 
 	// Must copy handlers to a list so that they can be executed after unlocking the mutex.
-<<<<<<< HEAD
-	// Use a pool to reduce memory allocations.
-=======
 	// This looks like it might be slow, but there should be few handlers (< 10) registered for each event type.
 	// We use a pool to reduce memory allocations.
->>>>>>> 7776a29f
 	priorityList := handlerListPool.Get()
 	handlerList := handlerListPool.Get()
 
 	el.mut.Lock()
 	for _, handler := range el.handlers[t] {
-<<<<<<< HEAD
-		if handler.opts.async != async || handler.callback == nil {
-=======
 		if handler.opts.runInAddEvent != runningInAddEvent || handler.callback == nil {
->>>>>>> 7776a29f
 			continue
 		}
 		if handler.opts.priority {
