// Package backend implements the networking backend for hotstuff using the Gorums framework.
package backend

import (
	"context"
	"errors"
	"fmt"
	"strings"

	"github.com/relab/hotstuff/eventloop"
	"github.com/relab/hotstuff/logging"
	"github.com/relab/hotstuff/modules"
	"github.com/relab/hotstuff/synchronizer"

	"github.com/relab/gorums"
	"github.com/relab/hotstuff"
	"github.com/relab/hotstuff/internal/proto/hotstuffpb"
	"google.golang.org/grpc"
	"google.golang.org/grpc/credentials"
	"google.golang.org/grpc/credentials/insecure"
	"google.golang.org/grpc/metadata"
	"google.golang.org/grpc/peer"
)

// Replica provides methods used by hotstuff to send messages to replicas.
type Replica struct {
	eventLoop *eventloop.EventLoop
	node      *hotstuffpb.Node
	id        hotstuff.ID
	pubKey    hotstuff.PublicKey
	md        map[string]string
}

// ID returns the replica's ID.
func (r *Replica) ID() hotstuff.ID {
	return r.id
}

// PublicKey returns the replica's public key.
func (r *Replica) PublicKey() hotstuff.PublicKey {
	return r.pubKey
}

// Vote sends the partial certificate to the other replica.
func (r *Replica) Vote(cert hotstuff.PartialCert) {
	if r.node == nil {
		return
	}
	ctx, cancel := synchronizer.TimeoutContext(r.eventLoop.Context(), r.eventLoop)
	defer cancel()
	pCert := hotstuffpb.PartialCertToProto(cert)
	r.node.Vote(ctx, pCert)
}

// NewView sends the quorum certificate to the other replica.
func (r *Replica) NewView(msg hotstuff.SyncInfo) {
	if r.node == nil {
		return
	}
	ctx, cancel := synchronizer.TimeoutContext(r.eventLoop.Context(), r.eventLoop)
	defer cancel()
	r.node.NewView(ctx, hotstuffpb.SyncInfoToProto(msg))
}

// Metadata returns the gRPC metadata from this replica's connection.
func (r *Replica) Metadata() map[string]string {
	return r.md
}

// Config holds information about the current configuration of replicas that participate in the protocol,
// and some information about the local replica. It also provides methods to send messages to the other replicas.
type Config struct {
	opts      []gorums.ManagerOption
	connected bool

	mgr *hotstuffpb.Manager
	subConfig
}

type subConfig struct {
<<<<<<< HEAD
	eventLoop *eventloop.EventLoop
	logger    logging.Logger
	opts      *modules.Options

	cfg      *hotstuffpb.Configuration
	replicas map[hotstuff.ID]modules.Replica
=======
	eventLoop    *eventloop.EventLoop
	logger       logging.Logger
	opts         *modules.Options
	synchronizer modules.Synchronizer
	cfg          *hotstuffpb.Configuration
	replicas     map[hotstuff.ID]modules.Replica
>>>>>>> 51d8a0c2
}

// InitModule initializes the configuration.
func (cfg *Config) InitModule(mods *modules.Core) {
	mods.Get(
		&cfg.eventLoop,
		&cfg.logger,
		&cfg.subConfig.opts,
	)

	// We delay processing `replicaConnected` events until after the configurations `connected` event has occurred.
	cfg.eventLoop.RegisterHandler(replicaConnected{}, func(event any) {
		if !cfg.connected {
			cfg.eventLoop.DelayUntil(ConnectedEvent{}, event)
			return
		}
		cfg.replicaConnected(event.(replicaConnected))
	})
}

// NewConfig creates a new configuration.
func NewConfig(creds credentials.TransportCredentials, opts ...gorums.ManagerOption) *Config {
	if creds == nil {
		creds = insecure.NewCredentials()
	}
	grpcOpts := []grpc.DialOption{
		grpc.WithBlock(),
		grpc.WithReturnConnectionError(),
		grpc.WithTransportCredentials(creds),
	}
	opts = append(opts, gorums.WithGrpcDialOptions(grpcOpts...))

	// initialization will be finished by InitModule
	cfg := &Config{
		subConfig: subConfig{
			replicas: make(map[hotstuff.ID]modules.Replica),
		},
		opts: opts,
	}
	return cfg
}

func (cfg *Config) replicaConnected(c replicaConnected) {
	info, peerok := peer.FromContext(c.ctx)
	md, mdok := metadata.FromIncomingContext(c.ctx)
	if !peerok || !mdok {
		return
	}

	id, err := GetPeerIDFromContext(c.ctx, cfg)
	if err != nil {
		cfg.logger.Warnf("Failed to get id for %v: %v", info.Addr, err)
		return
	}

	replica, ok := cfg.replicas[id]
	if !ok {
		cfg.logger.Warnf("Replica with id %d was not found", id)
		return
	}

	replica.(*Replica).md = readMetadata(md)

	cfg.logger.Debugf("Replica %d connected from address %v", id, info.Addr)
}

const keyPrefix = "hotstuff-"

func mapToMetadata(m map[string]string) metadata.MD {
	md := metadata.New(nil)
	for k, v := range m {
		md.Set(keyPrefix+k, v)
	}
	return md
}

func readMetadata(md metadata.MD) map[string]string {
	m := make(map[string]string)
	for k, values := range md {
		if _, key, ok := strings.Cut(k, keyPrefix); ok {
			m[key] = values[0]
		}
	}
	return m
}

// GetRawConfiguration returns the underlying gorums RawConfiguration.
func (cfg *Config) GetRawConfiguration() gorums.RawConfiguration {
	return cfg.cfg.RawConfiguration
}

// ReplicaInfo holds information about a replica.
type ReplicaInfo struct {
	ID       hotstuff.ID
	Address  string
	PubKey   hotstuff.PublicKey
	Location string
}

// Connect opens connections to the replicas in the configuration.
func (cfg *Config) Connect(replicas []ReplicaInfo) (err error) {
	opts := cfg.opts
	cfg.opts = nil // options are not needed beyond this point, so we delete them.

	md := mapToMetadata(cfg.subConfig.opts.ConnectionMetadata())

	// embed own ID to allow other replicas to identify messages from this replica
	md.Set("id", fmt.Sprintf("%d", cfg.subConfig.opts.ID()))

	opts = append(opts, gorums.WithMetadata(md))

	cfg.mgr = hotstuffpb.NewManager(opts...)

	// set up an ID mapping to give to gorums
	idMapping := make(map[string]uint32, len(replicas))
	for _, replica := range replicas {
		// also initialize Replica structures
		cfg.replicas[replica.ID] = &Replica{
			eventLoop: cfg.eventLoop,
			id:        replica.ID,
			pubKey:    replica.PubKey,
			md:        make(map[string]string),
		}
		// we do not want to connect to ourself
		if replica.ID != cfg.subConfig.opts.ID() {
			idMapping[replica.Address] = uint32(replica.ID)
		}
	}

	// this will connect to the replicas
	cfg.cfg, err = cfg.mgr.NewConfiguration(qspec{}, gorums.WithNodeMap(idMapping))
	if err != nil {
		return fmt.Errorf("failed to create configuration: %w", err)
	}

	// now we need to update the "node" field of each replica we connected to
	for _, node := range cfg.cfg.Nodes() {
		// the node ID should correspond with the replica ID
		// because we already configured an ID mapping for gorums to use.
		id := hotstuff.ID(node.ID())
		replica := cfg.replicas[id].(*Replica)
		replica.node = node
	}

	cfg.connected = true

	// this event is sent so that any delayed `replicaConnected` events can be processed.
	cfg.eventLoop.AddEvent(ConnectedEvent{})

	return nil
}

// Replicas returns all of the replicas in the configuration.
func (cfg *subConfig) Replicas() map[hotstuff.ID]modules.Replica {
	return cfg.replicas
}

// Replica returns a replica if it is present in the configuration.
func (cfg *subConfig) Replica(id hotstuff.ID) (replica modules.Replica, ok bool) {
	replica, ok = cfg.replicas[id]
	return
}

// SubConfig returns a subconfiguration containing the replicas specified in the ids slice.
func (cfg *Config) SubConfig(ids []hotstuff.ID) (sub modules.Configuration, err error) {
	replicas := make(map[hotstuff.ID]modules.Replica)
	nids := make([]uint32, len(ids))
	for i, id := range ids {
		nids[i] = uint32(id)
		replicas[id] = cfg.replicas[id]
	}
	newCfg, err := cfg.mgr.NewConfiguration(gorums.WithNodeIDs(nids))
	if err != nil {
		return nil, err
	}
	return &subConfig{
		eventLoop: cfg.eventLoop,
		logger:    cfg.logger,
		opts:      cfg.subConfig.opts,
		cfg:       newCfg,
		replicas:  replicas,
	}, nil
}

func (cfg *subConfig) SubConfig(_ []hotstuff.ID) (_ modules.Configuration, err error) {
	return nil, errors.New("not supported")
}

// Len returns the number of replicas in the configuration.
func (cfg *subConfig) Len() int {
	return len(cfg.replicas)
}

// QuorumSize returns the size of a quorum
func (cfg *subConfig) QuorumSize() int {
	return hotstuff.QuorumSize(cfg.Len())
}

// Propose sends the block to all replicas in the configuration
func (cfg *subConfig) Propose(proposal hotstuff.ProposeMsg) {
	if cfg.cfg == nil {
		return
	}
	ctx, cancel := synchronizer.TimeoutContext(cfg.eventLoop.Context(), cfg.eventLoop)
	defer cancel()
	cfg.cfg.Propose(
		ctx,
		hotstuffpb.ProposalToProto(proposal),
	)
}

// Timeout sends the timeout message to all replicas.
func (cfg *subConfig) Timeout(msg hotstuff.TimeoutMsg) {
	if cfg.cfg == nil {
		return
	}

	// will wait until the second timeout before cancelling
	ctx, cancel := synchronizer.TimeoutContext(cfg.eventLoop.Context(), cfg.eventLoop)
	defer cancel()

	cfg.cfg.Timeout(
		ctx,
		hotstuffpb.TimeoutMsgToProto(msg),
	)
}

// Fetch requests a block from all the replicas in the configuration
func (cfg *subConfig) Fetch(ctx context.Context, hash hotstuff.Hash) (*hotstuff.Block, bool) {
	protoBlock, err := cfg.cfg.Fetch(ctx, &hotstuffpb.BlockHash{Hash: hash[:]})
	if err != nil {
		qcErr, ok := err.(gorums.QuorumCallError)
		// filter out context errors
		if !ok || (qcErr.Reason != context.Canceled.Error() && qcErr.Reason != context.DeadlineExceeded.Error()) {
			cfg.logger.Infof("Failed to fetch block: %v", err)
		}
		return nil, false
	}
	return hotstuffpb.BlockFromProto(protoBlock), true
}

// Close closes all connections made by this configuration.
func (cfg *Config) Close() {
	cfg.mgr.Close()
}

var _ modules.Configuration = (*Config)(nil)

type qspec struct{}

// FetchQF is the quorum function for the Fetch quorum call method.
// It simply returns true if one of the replies matches the requested block.
func (q qspec) FetchQF(in *hotstuffpb.BlockHash, replies map[uint32]*hotstuffpb.Block) (*hotstuffpb.Block, bool) {
	var h hotstuff.Hash
	copy(h[:], in.GetHash())
	for _, b := range replies {
		block := hotstuffpb.BlockFromProto(b)
		if h == block.Hash() {
			return b, true
		}
	}
	return nil, false
}

// ConnectedEvent is sent when the configuration has connected to the other replicas.
type ConnectedEvent struct{}<|MERGE_RESOLUTION|>--- conflicted
+++ resolved
@@ -78,21 +78,12 @@
 }
 
 type subConfig struct {
-<<<<<<< HEAD
 	eventLoop *eventloop.EventLoop
 	logger    logging.Logger
 	opts      *modules.Options
 
 	cfg      *hotstuffpb.Configuration
 	replicas map[hotstuff.ID]modules.Replica
-=======
-	eventLoop    *eventloop.EventLoop
-	logger       logging.Logger
-	opts         *modules.Options
-	synchronizer modules.Synchronizer
-	cfg          *hotstuffpb.Configuration
-	replicas     map[hotstuff.ID]modules.Replica
->>>>>>> 51d8a0c2
 }
 
 // InitModule initializes the configuration.
