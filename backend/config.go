--- conflicted
+++ resolved
@@ -69,13 +69,8 @@
 // Config holds information about the current configuration of replicas that participate in the protocol,
 // and some information about the local replica. It also provides methods to send messages to the other replicas.
 type Config struct {
-<<<<<<< HEAD
-	mods      *consensus.Modules
 	opts      []gorums.ManagerOption
 	connected bool
-=======
-	optsPtr *[]gorums.ManagerOption // using a pointer so that options can be GCed after initialization
->>>>>>> ec8964b8
 
 	mgr *hotstuffpb.Manager
 	subConfig
@@ -116,17 +111,10 @@
 
 	// initialization will be finished by InitConsensusModule
 	cfg := &Config{
-<<<<<<< HEAD
-		replicas:      make(map[hotstuff.ID]consensus.Replica),
-		opts:          opts,
-		proposeCancel: func() {},
-		timeoutCancel: func() {},
-=======
 		subConfig: subConfig{
 			replicas: make(map[hotstuff.ID]consensus.Replica),
 		},
-		optsPtr: &opts,
->>>>>>> ec8964b8
+		opts: opts,
 	}
 	return cfg
 }
